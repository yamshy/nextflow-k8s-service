--- conflicted
+++ resolved
@@ -131,9 +131,6 @@
                                     "container": container_name,
                                 }
                             )
-<<<<<<< HEAD
-                            await self._broadcaster.broadcast({"type": "log", "payload": chunk.model_dump(mode="json")})
-=======
                             preview_lines.append(f"[{pod_name}/{container_name}] {message}")
                             update = self._parse_progress_line(message)
                             if update:
@@ -165,7 +162,6 @@
                                     },
                                     timestamp=effective_timestamp,
                                 )
->>>>>>> f205f168
 
                 if preview_lines:
                     await self._state_store.append_log_lines(preview_lines)
